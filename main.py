--- conflicted
+++ resolved
@@ -1,434 +1,330 @@
-from fastapi import FastAPI, UploadFile, File, HTTPException, BackgroundTasks
-from fastapi.middleware.cors import CORSMiddleware
-from fastapi.responses import JSONResponse
-from supabase import create_client
-import os
-from datetime import datetime
-<<<<<<< HEAD
-import mimetypes
-from urllib.parse import urlparse, parse_qs, urlencode, urlunparse
-=======
-import json
-import tempfile
-from openai import OpenAI
-from app_prompt_loader import PromptManager
->>>>>>> fa0535dd
-
-# --- 環境変数から取得 ---
-SUPABASE_URL = os.getenv("SUPABASE_URL")
-SUPABASE_KEY = os.getenv("SUPABASE_SERVICE_ROLE_KEY")  # Service Role Key
-SUPABASE_BUCKET = os.getenv("SUPABASE_BUCKET", "videos")
-OPENAI_API_KEY = os.getenv("OPENAI_API_KEY")
-
-# Initialize clients
-supabase = create_client(SUPABASE_URL, SUPABASE_KEY)
-openai_client = OpenAI(api_key=OPENAI_API_KEY) if OPENAI_API_KEY else None
-
-# Initialize PromptManager
-prompt_manager = PromptManager(
-    analyze_prompt_path=os.getenv("ANALYZE_PROMPT_PATH", "prompts/analyze_system_prompt.md"),
-    merge_prompt_path=os.getenv("MERGE_PROMPT_PATH", "prompts/merge_system_prompt.md"),
-    company_values_path=os.getenv("COMPANY_VALUES_PATH", "prompts/company_values.md"),
-    education_plan_path=os.getenv("EDUCATION_PLAN_PATH", "prompts/education_plan.md"),
-)
-
-app = FastAPI()
-
-# CORS設定
-app.add_middleware(
-    CORSMiddleware,
-    allow_origins=[
-        "http://localhost:5173",
-        "http://127.0.0.1:5173"
-    ],  # Viteフロント (localhost and 127.0.0.1)
-    allow_credentials=True,
-    allow_methods=["*"],
-    allow_headers=["*"],
-)
-
-# In-memory storage for analysis results (in production, use a database)
-analysis_results = {}
-
-
-def guess_content_type(filename: str) -> str:
-    """
-    ファイル名から適切なContent-Typeを推測
-    """
-    content_type, _ = mimetypes.guess_type(filename)
-    if content_type:
-        return content_type
-    # デフォルトは application/octet-stream
-    return "application/octet-stream"
-
-
-@app.get("/healthz")
-async def healthz():
-    """
-    ヘルスチェック用エンドポイント
-    """
-    return {"status": "ok"}
-
-
-@app.post("/upload/{staff}")
-async def upload_file(staff: str, file: UploadFile = File(...)):
-    """
-    指定スタッフのフォルダに動画をアップロード
-    ファイル名は `YYYYMMDD-HHMMSS_元ファイル名`
-    Content-Typeを正しく設定してアップロード
-    """
-    try:
-        # ユニークなファイル名を作成
-        timestamp = datetime.now().strftime("%Y%m%d-%H%M%S")
-        unique_filename = f"{timestamp}_{file.filename}"
-
-        # staff フォルダ付きのパス
-        path = f"{staff}/{unique_filename}"
-
-        # Content-Typeを推測
-        content_type = guess_content_type(file.filename)
-
-        # ファイル内容を読み込んでアップロード
-        content = await file.read()
-        
-        # file_optionsでContent-Typeとupsertを指定
-        file_options = {
-            "content-type": content_type,
-            "x-upsert": "true"
-        }
-        
-        supabase.storage.from_(SUPABASE_BUCKET).upload(
-            path, 
-            content,
-            file_options=file_options
-        )
-
-        return {
-            "message": "アップロード成功",
-            "filename": unique_filename,
-            "path": path,
-            "content_type": content_type,
-        }
-    except Exception as e:
-        raise HTTPException(status_code=500, detail=str(e))
-
-
-@app.get("/list/{staff}")
-async def list_files(staff: str):
-    """
-    指定スタッフのフォルダ内のファイル一覧を取得
-    """
-    try:
-<<<<<<< HEAD
-        # staffフォルダのファイル一覧を取得
-        res = supabase.storage.from_(SUPABASE_BUCKET).list(staff)
-        
-        # ファイル名のリストを返す
-        files = [{"name": item["name"]} for item in res]
-        
-        return {"files": files}
-=======
-        result = supabase.storage.from_(SUPABASE_BUCKET).list(staff)
-        return {"files": result}
->>>>>>> fa0535dd
-    except Exception as e:
-        raise HTTPException(status_code=500, detail=str(e))
-
-
-@app.get("/signed-url/{staff}/{filename}")
-async def get_signed_url(staff: str, filename: str):
-    """
-<<<<<<< HEAD
-    指定ファイルの署名付きURLを取得（インライン再生用にdownloadパラメータを除去）
-    """
-    try:
-        # ファイルパスを構築
-        path = f"{staff}/{filename}"
-        
-        # 署名付きURLを作成（60分有効）
-        res = supabase.storage.from_(SUPABASE_BUCKET).create_signed_url(
-            path, 
-            3600  # 60分 = 3600秒
-        )
-        
-        # URLを取得
-        signed_url = res.get("signedURL")
-        
-        if not signed_url:
-            raise HTTPException(status_code=404, detail="ファイルが見つかりません")
-        
-        # downloadパラメータを除去してインライン再生を可能にする
-        parsed = urlparse(signed_url)
-        query_params = parse_qs(parsed.query)
-        
-        # downloadパラメータを削除
-        if "download" in query_params:
-            del query_params["download"]
-        
-        # クエリ文字列を再構築
-        new_query = urlencode(query_params, doseq=True)
-        new_url = urlunparse((
-            parsed.scheme,
-            parsed.netloc,
-            parsed.path,
-            parsed.params,
-            new_query,
-            parsed.fragment
-        ))
-        
-        return {"url": new_url}
-    except HTTPException:
-        raise
-    except Exception as e:
-        raise HTTPException(status_code=500, detail=str(e))
-
-=======
-    指定ファイルの署名付きURL取得（有効期限60秒）
-    """
-    try:
-        path = f"{staff}/{filename}"
-        url = supabase.storage.from_(SUPABASE_BUCKET).create_signed_url(path, 60)
-        return {"url": url["signedURL"]}
-    except Exception as e:
-        raise HTTPException(status_code=500, detail=str(e))
-
-
-@app.delete("/delete/{staff}/{filename}")
-async def delete_file(staff: str, filename: str):
-    """
-    指定ファイルを削除
-    """
-    try:
-        path = f"{staff}/{filename}"
-        supabase.storage.from_(SUPABASE_BUCKET).remove([path])
-        return {"message": "削除成功", "path": path}
-    except Exception as e:
-        raise HTTPException(status_code=500, detail=str(e))
-
-
-def transcribe_audio(audio_path: str) -> str:
-    """
-    Whisper APIで音声ファイルを文字起こし
-    ファイルサイズが25MBを超える場合は自動で処理
-    """
-    if not openai_client:
-        raise HTTPException(status_code=500, detail="OpenAI API key not configured")
-    
-    file_size = os.path.getsize(audio_path)
-    max_size = 25 * 1024 * 1024  # 25MB
-    
-    with open(audio_path, "rb") as audio_file:
-        if file_size > max_size:
-            # Large files: would need chunking logic in production
-            # For now, just try to transcribe as-is
-            pass
-        
-        transcript = openai_client.audio.transcriptions.create(
-            model="whisper-1",
-            file=audio_file,
-            response_format="text"
-        )
-    
-    return transcript
-
-
-def analyze_transcript_chunk(transcript_chunk: str) -> dict:
-    """
-    トランスクリプトのチャンクをGPT-4で分析（JSON mode）
-    """
-    if not openai_client:
-        raise HTTPException(status_code=500, detail="OpenAI API key not configured")
-    
-    # Get the analysis prompt from PromptManager (with hot-reload)
-    system_prompt = prompt_manager.get_analyze_prompt()
-    
-    response = openai_client.chat.completions.create(
-        model="gpt-4o-mini",
-        messages=[
-            {"role": "system", "content": system_prompt},
-            {"role": "user", "content": f"Transcript:\n\n{transcript_chunk}"}
-        ],
-        response_format={"type": "json_object"},
-        temperature=0.7
-    )
-    
-    result = json.loads(response.choices[0].message.content)
-    return result
-
-
-def merge_analyses(analyses: list) -> dict:
-    """
-    複数の分析結果を統合
-    """
-    if not openai_client:
-        raise HTTPException(status_code=500, detail="OpenAI API key not configured")
-    
-    if len(analyses) == 1:
-        return analyses[0]
-    
-    # Get the merge prompt from PromptManager (with hot-reload)
-    system_prompt = prompt_manager.get_merge_prompt()
-    
-    analyses_text = json.dumps(analyses, ensure_ascii=False, indent=2)
-    
-    response = openai_client.chat.completions.create(
-        model="gpt-4o-mini",
-        messages=[
-            {"role": "system", "content": system_prompt},
-            {"role": "user", "content": f"Analyses to merge:\n\n{analyses_text}"}
-        ],
-        response_format={"type": "json_object"},
-        temperature=0.7
-    )
-    
-    result = json.loads(response.choices[0].message.content)
-    return result
-
-
-def chunk_transcript(transcript: str, max_tokens: int = 3000) -> list:
-    """
-    トランスクリプトを複数のチャンクに分割
-    簡易実装: 文字数ベースで分割（本番では token count を使用）
-    """
-    # Rough estimate: 1 token ≈ 4 characters for Japanese/English mix
-    max_chars = max_tokens * 4
-    
-    if len(transcript) <= max_chars:
-        return [transcript]
-    
-    chunks = []
-    start = 0
-    while start < len(transcript):
-        end = start + max_chars
-        # Try to break at sentence boundary
-        if end < len(transcript):
-            # Look for sentence end markers
-            for marker in ["。", ".", "！", "!", "？", "?"]:
-                last_marker = transcript.rfind(marker, start, end)
-                if last_marker != -1:
-                    end = last_marker + 1
-                    break
-        
-        chunks.append(transcript[start:end])
-        start = end
-    
-    return chunks
-
-
-async def process_analysis(staff: str, filename: str, analysis_id: str):
-    """
-    バックグラウンドで分析処理を実行
-    """
-    try:
-        analysis_results[analysis_id] = {"status": "processing", "progress": 0}
-        
-        # Download file from Supabase
-        path = f"{staff}/{filename}"
-        file_data = supabase.storage.from_(SUPABASE_BUCKET).download(path)
-        
-        # Save to temporary file
-        with tempfile.NamedTemporaryFile(delete=False, suffix=os.path.splitext(filename)[1]) as tmp_file:
-            tmp_file.write(file_data)
-            tmp_path = tmp_file.name
-        
-        try:
-            # Transcribe audio
-            analysis_results[analysis_id]["progress"] = 30
-            transcript = transcribe_audio(tmp_path)
-            
-            # Chunk and analyze
-            analysis_results[analysis_id]["progress"] = 60
-            chunks = chunk_transcript(transcript)
-            chunk_analyses = []
-            
-            for chunk in chunks:
-                chunk_analysis = analyze_transcript_chunk(chunk)
-                chunk_analyses.append(chunk_analysis)
-            
-            # Merge results
-            analysis_results[analysis_id]["progress"] = 90
-            final_analysis = merge_analyses(chunk_analyses)
-            
-            # Store results
-            analysis_results[analysis_id] = {
-                "status": "completed",
-                "progress": 100,
-                "transcript": transcript,
-                "analysis": final_analysis
-            }
-        finally:
-            # Clean up temp file
-            if os.path.exists(tmp_path):
-                os.unlink(tmp_path)
-    
-    except Exception as e:
-        analysis_results[analysis_id] = {
-            "status": "failed",
-            "error": str(e)
-        }
-
-
-@app.post("/analyze/{staff}/{filename}")
-async def analyze_video(staff: str, filename: str, background_tasks: BackgroundTasks):
-    """
-    動画ファイルの分析を開始（非同期処理）
-    """
-    try:
-        # Generate analysis ID
-        analysis_id = f"{staff}_{filename}_{datetime.now().strftime('%Y%m%d%H%M%S')}"
-        
-        # Start background processing
-        background_tasks.add_task(process_analysis, staff, filename, analysis_id)
-        
-        return {
-            "message": "分析を開始しました",
-            "analysis_id": analysis_id
-        }
-    except Exception as e:
-        raise HTTPException(status_code=500, detail=str(e))
-
-
-@app.get("/analysis/{analysis_id}")
-async def get_analysis_status(analysis_id: str):
-    """
-    分析のステータスを取得
-    """
-    if analysis_id not in analysis_results:
-        raise HTTPException(status_code=404, detail="Analysis not found")
-    
-    result = analysis_results[analysis_id]
-    
-    # Return status and progress without full results
-    return {
-        "status": result.get("status"),
-        "progress": result.get("progress", 0),
-        "error": result.get("error")
-    }
-
-
-@app.get("/results/{analysis_id}")
-async def get_analysis_results(analysis_id: str):
-    """
-    分析結果を取得
-    """
-    if analysis_id not in analysis_results:
-        raise HTTPException(status_code=404, detail="Analysis not found")
-    
-    result = analysis_results[analysis_id]
-    
-    if result.get("status") != "completed":
-        raise HTTPException(status_code=400, detail="Analysis not completed yet")
-    
-    return {
-        "transcript": result.get("transcript"),
-        "analysis": result.get("analysis")
-    }
-
-
-@app.get("/healthz")
-async def health_check():
-    """
-    ヘルスチェックエンドポイント
-    """
-    return {"status": "ok"}
-
->>>>>>> fa0535dd
+import os
+import io
+import json
+import mimetypes
+import shutil
+import subprocess
+import tempfile
+import logging
+from datetime import datetime
+from typing import Any, Dict, Optional, Tuple, List
+from urllib.parse import urlparse, parse_qsl, urlencode, urlunparse
+
+from fastapi import FastAPI, UploadFile, File, HTTPException
+from fastapi.middleware.cors import CORSMiddleware
+from supabase import create_client
+
+from app_prompt_loader import PromptManager
+
+# OpenAI
+OPENAI_API_KEY = os.getenv("OPENAI_API_KEY")
+try:
+    from openai import OpenAI  # openai>=1.x
+except Exception:
+    OpenAI = None  # type: ignore
+
+# --- 環境変数 ---
+SUPABASE_URL = os.getenv("SUPABASE_URL")
+SUPABASE_KEY = os.getenv("SUPABASE_SERVICE_ROLE_KEY")  # 必ず Service Role Key
+SUPABASE_BUCKET = os.getenv("SUPABASE_BUCKET", "videos")
+MODEL_MODE = os.getenv("USE_MODEL", "low")  # low | high
+
+if not SUPABASE_URL or not SUPABASE_KEY:
+    raise RuntimeError("SUPABASE_URL と SUPABASE_SERVICE_ROLE_KEY を設定してください。")
+
+supabase = create_client(SUPABASE_URL, SUPABASE_KEY)
+
+# Whisper に送る最大サイズ（約25 MiB）
+MAX_WHISPER_BYTES = 25 * 1024 * 1024
+# テキスト分割
+MAX_CHARS_PER_CHUNK = 4000
+CHUNK_OVERLAP = 400
+
+# ログ
+logger = logging.getLogger("app")
+logging.basicConfig(level=os.getenv("LOG_LEVEL", "INFO"))
+
+app = FastAPI()
+
+# CORS（ローカル開発用）。本番では許可ドメインを絞る
+app.add_middleware(
+    CORSMiddleware,
+    allow_origins=["http://localhost:5173", "http://127.0.0.1:5173"],
+    allow_credentials=True,
+    allow_methods=["*"],
+    allow_headers=["*"],
+)
+
+def get_openai_client() -> Optional["OpenAI"]:
+    if not OPENAI_API_KEY or OpenAI is None:
+        return None
+    return OpenAI(api_key=OPENAI_API_KEY)
+
+# --- Content-Type 判定 ---
+EXTENSION_CT_MAP = {
+    ".mp4": "video/mp4",
+    ".m4v": "video/mp4",
+    ".mov": "video/quicktime",
+    ".webm": "video/webm",
+    ".mp3": "audio/mpeg",
+    ".m4a": "audio/mp4",
+    ".wav": "audio/wav",
+    ".aac": "audio/aac",
+}
+def guess_content_type(filename: str, fallback: Optional[str] = None) -> str:
+    ct, _ = mimetypes.guess_type(filename)
+    if not ct or ct.startswith("text/"):
+        ext = (os.path.splitext(filename)[1] or "").lower()
+        return EXTENSION_CT_MAP.get(ext, fallback or "application/octet-stream")
+    return ct
+
+def strip_download_param(signed_url: str) -> str:
+    p = urlparse(signed_url)
+    q = [(k, v) for k, v in parse_qsl(p.query, keep_blank_values=True) if k.lower() != "download"]
+    new_query = urlencode(q)
+    return urlunparse((p.scheme, p.netloc, p.path, p.params, new_query, p.fragment))
+
+@app.get("/healthz")
+def healthz():
+    return {"ok": True, "mode": MODEL_MODE}
+
+# --- Storage: アップロード/一覧/署名URL/削除 ---
+@app.post("/upload/{staff}")
+async def upload_file(staff: str, file: UploadFile = File(...)):
+    try:
+        timestamp = datetime.now().strftime("%Y%m%d-%H%M%S")
+        unique_filename = f"{timestamp}_{file.filename}"
+        path = f"{staff}/{unique_filename}"
+
+        content = await file.read()
+        content_type = guess_content_type(file.filename, fallback=(file.content_type or None))
+
+        supabase.storage.from_(SUPABASE_BUCKET).upload(
+            path,
+            content,
+            file_options={"content-type": content_type, "x-upsert": "true"},
+        )
+        return {"message": "アップロード成功", "filename": unique_filename, "path": path, "content_type": content_type}
+    except Exception as e:
+        raise HTTPException(status_code=500, detail=str(e))
+
+@app.get("/list/{staff}")
+def list_files(staff: str):
+    try:
+        items = supabase.storage.from_(SUPABASE_BUCKET).list(staff)
+        return {"files": items}
+    except Exception as e:
+        raise HTTPException(status_code=500, detail=str(e))
+
+@app.get("/signed-url/{staff}/{filename}")
+def get_signed_url(staff: str, filename: str, expires_sec: int = 3600):
+    try:
+        path = f"{staff}/{filename}"
+        res = supabase.storage.from_(SUPABASE_BUCKET).create_signed_url(path, expires_sec)
+        url = None
+        if isinstance(res, dict):
+            url = res.get("signedURL") or res.get("signed_url") or (res.get("data") or {}).get("signedURL") or (res.get("data") or {}).get("signed_url")
+        if not url:
+            url = getattr(res, "signedURL", None) or getattr(res, "signed_url", None) or getattr(getattr(res, "data", None), "signedURL", None) or getattr(getattr(res, "data", None), "signed_url", None)
+        if not url:
+            raise HTTPException(404, f"Signed URL not returned for path: {path}")
+        return {"url": strip_download_param(url)}
+    except HTTPException:
+        raise
+    except Exception as e:
+        raise HTTPException(status_code=500, detail=f"signed-url error: {e}")
+
+@app.delete("/delete/{staff}/{filename}")
+def delete_file(staff: str, filename: str):
+    try:
+        path = f"{staff}/{filename}"
+        supabase.storage.from_(SUPABASE_BUCKET).remove([path])
+        # assessments を運用している場合の削除は必要に応じて追加
+        return {"message": "deleted", "path": path}
+    except Exception as e:
+        raise HTTPException(status_code=500, detail=f"delete error: {e}")
+
+def download_file_bytes(staff: str, filename: str) -> bytes:
+    path = f"{staff}/{filename}"
+    return supabase.storage.from_(SUPABASE_BUCKET).download(path)
+
+# --- Whisper: 25MB超は ffmpeg で音声抽出・圧縮 ---
+def transcode_for_whisper(file_bytes: bytes, filename: str) -> Tuple[bytes, str]:
+    if len(file_bytes) <= MAX_WHISPER_BYTES:
+        return file_bytes, filename
+    if shutil.which("ffmpeg") is None:
+        raise HTTPException(
+            413,
+            "ファイルが25MBを超えています。ffmpegが見つからないため自動圧縮できません。",
+        )
+    bitrates = ["64k", "48k", "32k"]
+    base, _ = os.path.splitext(os.path.basename(filename))
+    with tempfile.TemporaryDirectory() as d:
+        in_path = os.path.join(d, f"{base}_in")
+        out_path = os.path.join(d, f"{base}_out.m4a")
+        with open(in_path, "wb") as f:
+            f.write(file_bytes)
+        for br in bitrates:
+            cmd = ["ffmpeg", "-y", "-i", in_path, "-vn", "-ac", "1", "-ar", "16000", "-c:a", "aac", "-b:a", br, out_path]
+            proc = subprocess.run(cmd, stdout=subprocess.PIPE, stderr=subprocess.PIPE)
+            if proc.returncode != 0:
+                continue
+            try:
+                data = open(out_path, "rb").read()
+                if len(data) <= MAX_WHISPER_BYTES:
+                    return data, f"{base}.m4a"
+            except Exception:
+                continue
+    raise HTTPException(413, "自動圧縮でも25MB以下にできませんでした。")
+
+def get_openai_transcript(file_bytes: bytes, filename: str) -> str:
+    client = get_openai_client()
+    if client is None:
+        raise HTTPException(500, "OPENAI_API_KEY 未設定または openai ライブラリがありません。")
+    send_bytes, send_name = transcode_for_whisper(file_bytes, filename)
+    bio = io.BytesIO(send_bytes); bio.name = send_name
+    try:
+        tr = client.audio.transcriptions.create(model="whisper-1", file=bio, response_format="text")
+        if isinstance(tr, str):
+            return tr
+        text = getattr(tr, "text", None)
+        if text:
+            return text
+        raise HTTPException(500, "Whisper transcription response could not be parsed.")
+    except Exception as e:
+        raise HTTPException(500, f"Transcription failed: {e}")
+
+# --- プロンプト外部ファイル ---
+prompt_manager = PromptManager()
+
+def _chat_json(client, model: str, system_prompt: str, user_content: str) -> Dict[str, Any]:
+    try:
+        resp = client.chat.completions.create(
+            model=model,
+            messages=[{"role": "system", "content": system_prompt}, {"role": "user", "content": user_content}],
+            temperature=0.2,
+            response_format={"type": "json_object"},
+        )
+        content = getattr(resp.choices[0].message, "content", "") or ""
+        if not content.strip():
+            finish_reason = getattr(resp.choices[0], "finish_reason", None)
+            raise HTTPException(500, f"Model returned empty content (finish_reason={finish_reason}).")
+        return json.loads(content)
+    except HTTPException:
+        raise
+    except Exception as e:
+        raise HTTPException(500, f"OpenAI analyze failed: {e}")
+
+def analyze_with_openai(transcript: str, model: str) -> Dict[str, Any]:
+    client = get_openai_client()
+    if client is None:
+        raise HTTPException(500, "OPENAI_API_KEY 未設定または openai ライブラリがありません。")
+    system_prompt = prompt_manager.get_analyze_prompt()
+    return _chat_json(client, model, system_prompt, transcript)
+
+def _chunk_text(text: str, size: int = MAX_CHARS_PER_CHUNK, overlap: int = CHUNK_OVERLAP) -> List[str]:
+    chunks: List[str] = []
+    i = 0
+    n = len(text)
+    while i < n:
+        j = min(i + size, n)
+        chunks.append(text[i:j])
+        if j >= n:
+            break
+        i = max(0, j - overlap)
+    return chunks
+
+def _merge_analyses(analyses: List[Dict[str, Any]], model: str) -> Dict[str, Any]:
+    client = get_openai_client()
+    if client is None:
+        raise HTTPException(500, "OPENAI_API_KEY 未設定または openai ライブラリがありません。")
+    system_prompt = prompt_manager.get_merge_prompt()
+    user_content = "以下の部分分析を統合してください。\n" + json.dumps(analyses, ensure_ascii=False)
+    return _chat_json(client, model, system_prompt, user_content)
+
+def analyze_with_chunking(transcript: str, model: str) -> Dict[str, Any]:
+    chunks = _chunk_text(transcript)
+    partials: List[Dict[str, Any]] = []
+    for ch in chunks:
+        partials.append(analyze_with_openai(ch, model=model))
+    return _merge_analyses(partials, model=model)
+
+def analyze(transcript: str) -> Tuple[str, Dict[str, Any]]:
+    mode = MODEL_MODE.lower()
+    if mode == "low":
+        model = "gpt-4o-mini"
+    elif mode == "high":
+        model = "gpt-4o"
+    else:
+        raise HTTPException(500, "Invalid USE_MODEL (low/high のみ対応)")
+    if len(transcript) > MAX_CHARS_PER_CHUNK * 2:
+        analysis = analyze_with_chunking(transcript, model=model)
+    else:
+        analysis = analyze_with_openai(transcript, model=model)
+    return model, analysis
+
+# --- assessments 保存/取得（テーブルがなくても落ちない） ---
+def upsert_assessment(staff: str, filename: str, transcript: str, model_mode: str, model_name: str, analysis: Dict[str, Any]) -> Dict[str, Any]:
+    now = datetime.utcnow().isoformat()
+    record = {
+        "staff": staff,
+        "filename": filename,
+        "transcript": transcript,
+        "model_mode": model_mode,
+        "model_name": model_name,
+        "analysis": analysis,
+        "created_at": now,
+    }
+    try:
+        supabase.table("assessments").upsert(record, on_conflict="staff,filename").execute()
+    except Exception as e:
+        logger.warning("assessments upsert failed: %s", e)
+    return record | {"created_at": now}
+
+def get_assessment(staff: str, filename: str) -> Optional[Dict[str, Any]]:
+    try:
+        q = supabase.table("assessments").select("*").eq("staff", staff).eq("filename", filename).limit(1).execute()
+        rows = getattr(q, "data", None) or []
+        if not rows:
+            return None
+        return rows[0]
+    except Exception as e:
+        logger.warning("assessments select failed: %s", e)
+        return None
+
+@app.get("/analysis/{staff}/{filename}")
+def fetch_analysis(staff: str, filename: str):
+    found = get_assessment(staff, filename)
+    if not found:
+        raise HTTPException(404, "No analysis found for this file.")
+    return found
+
+@app.get("/results/{staff}")
+def list_results(staff: str):
+    try:
+        res = supabase.table("assessments").select("staff,filename,model_mode,model_name,created_at,analysis").eq("staff", staff).order("created_at", desc=True).execute()
+        return {"results": getattr(res, "data", [])}
+    except Exception as e:
+        logger.warning("assessments list failed: %s", e)
+        return {"results": []}
+
+@app.post("/analyze/{staff}/{filename}")
+def run_analysis(staff: str, filename: str, force: bool = False):
+    logger.info("analyze.start staff=%s file=%s force=%s", staff, filename, force)
+    if not force:
+        existing = get_assessment(staff, filename)
+        if existing:
+            return existing
+    file_bytes = download_file_bytes(staff, filename)
+    transcript = get_openai_transcript(file_bytes, filename=filename)
+    model_name, analysis_json = analyze(transcript)
+    saved = upsert_assessment(
+        staff=staff,
+        filename=filename,
+        transcript=transcript,
+        model_mode=MODEL_MODE,
+        model_name=model_name,
+        analysis=analysis_json,
+    )
+    logger.info("analyze.done staff=%s file=%s chars=%s model=%s", staff, filename, len(transcript), model_name)
+    return saved