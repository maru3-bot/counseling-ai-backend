# counseling-ai-backend
社内カウンセリング教育アプリケーション

<<<<<<< HEAD
## セットアップ

### バックエンド (FastAPI)

1. 環境変数を設定:
```bash
export SUPABASE_URL="your-supabase-url"
export SUPABASE_SERVICE_ROLE_KEY="your-service-role-key"
export SUPABASE_BUCKET="videos"  # オプション、デフォルトは "videos"
```

2. 依存関係をインストール:
```bash
pip install -r requirements.txt
```

3. サーバーを起動:
```bash
uvicorn main:app --reload --host 0.0.0.0 --port 8000
```

### フロントエンド (React + Vite)

1. フロントエンドディレクトリに移動:
```bash
cd counseling-ai-frontend
```

2. 依存関係をインストール:
```bash
npm install
```

3. 環境変数を設定（ローカル開発用）:
```bash
cp .env.example .env.local
# .env.localを編集してAPI_BASEを設定
# VITE_API_BASE=http://localhost:8000
```

4. 開発サーバーを起動:
```bash
npm run dev
=======
## 概要

このバックエンドは、カウンセリングセッションの動画をアップロード、分析し、フィードバックを生成するためのAPIを提供します。

## 新機能: 外部プロンプト管理

### 特徴

- **編集可能なプロンプト**: プロンプトは外部のMarkdownファイルとして管理され、コードを変更せずに編集可能
- **ホットリロード**: ファイルを編集すると、サーバーを再起動せずに変更が反映される
- **プレースホルダー置換**: `{{company_values}}` と `{{education_plan}}` プレースホルダーを使用して、会社の価値観や教育計画を動的に挿入
- **環境変数サポート**: プロンプトファイルのパスは環境変数でカスタマイズ可能

### プロンプトファイル

- `prompts/analyze_system_prompt.md` - 分析用システムプロンプト
- `prompts/merge_system_prompt.md` - 複数チャンクの統合用プロンプト
- `prompts/company_values.md` - 会社の価値観（オプション）
- `prompts/education_plan.md` - 教育計画（オプション）

### 使用方法

1. プロンプトファイルを直接編集
2. 保存後、次のリクエストで自動的に反映される（再起動不要）
3. プレースホルダーを使用して、長い会社の方針や教育フレームワークを含める

### 設定

`.env`ファイルで以下の環境変数を設定できます（`.env.example`を参照）:

```env
# プロンプトファイルパス（オプション、デフォルト値）
ANALYZE_PROMPT_PATH=prompts/analyze_system_prompt.md
MERGE_PROMPT_PATH=prompts/merge_system_prompt.md
COMPANY_VALUES_PATH=prompts/company_values.md
EDUCATION_PLAN_PATH=prompts/education_plan.md
>>>>>>> fa0535dd
```

## API エンドポイント

<<<<<<< HEAD
- `GET /healthz` - ヘルスチェック
- `POST /upload/{staff}` - 動画アップロード（スタッフ別フォルダ）
- `GET /list/{staff}` - スタッフ別動画一覧取得
- `GET /signed-url/{staff}/{filename}` - 動画再生用署名付きURL取得

## 機能

- スタッフ別の動画アップロードと管理
- Supabase Storageを使用した動画保存
- 署名付きURLによる安全な動画再生
- ダークモード対応UI
=======
- `POST /upload/{staff}` - 動画ファイルをアップロード
- `GET /list/{staff}` - スタッフの動画一覧を取得
- `GET /signed-url/{staff}/{filename}` - 署名付きURL取得
- `DELETE /delete/{staff}/{filename}` - 動画ファイルを削除
- `POST /analyze/{staff}/{filename}` - 動画の分析を開始
- `GET /analysis/{analysis_id}` - 分析のステータスを確認
- `GET /results/{analysis_id}` - 分析結果を取得
- `GET /healthz` - ヘルスチェック

## セットアップ

1. 依存関係のインストール:
```bash
pip install -r requirements.txt
```

2. 環境変数の設定（`.env.example`を`.env`にコピーして編集）

3. サーバーの起動:
```bash
uvicorn main:app --reload
```
>>>>>>> fa0535dd
<|MERGE_RESOLUTION|>--- conflicted
+++ resolved
@@ -1,125 +1,47 @@
 # counseling-ai-backend
 社内カウンセリング教育アプリケーション
 
-<<<<<<< HEAD
-## セットアップ
+## 機能概要
+- 動画/音声のアップロード・一覧・再生（Supabase Storage）
+- 文字起こし（OpenAI Whisper、自動音声抽出・圧縮で25MB制限を回避）
+- 要約/強み/改善/スコア/講評の自動分析（JSONモード、長文は分割→統合）
+- 分析結果の保存/取得（assessmentsテーブル、未作成でも動作）
+- プロンプトはMarkdown外部ファイルでホットリロード（サーバ再起動不要）
 
-### バックエンド (FastAPI)
+## 必要環境変数 (.env)
+```
+SUPABASE_URL=
+SUPABASE_SERVICE_ROLE_KEY=
+SUPABASE_BUCKET=videos
 
-1. 環境変数を設定:
-```bash
-export SUPABASE_URL="your-supabase-url"
-export SUPABASE_SERVICE_ROLE_KEY="your-service-role-key"
-export SUPABASE_BUCKET="videos"  # オプション、デフォルトは "videos"
-```
+OPENAI_API_KEY=
+USE_MODEL=low  # low|high
 
-2. 依存関係をインストール:
-```bash
-pip install -r requirements.txt
-```
-
-3. サーバーを起動:
-```bash
-uvicorn main:app --reload --host 0.0.0.0 --port 8000
-```
-
-### フロントエンド (React + Vite)
-
-1. フロントエンドディレクトリに移動:
-```bash
-cd counseling-ai-frontend
-```
-
-2. 依存関係をインストール:
-```bash
-npm install
-```
-
-3. 環境変数を設定（ローカル開発用）:
-```bash
-cp .env.example .env.local
-# .env.localを編集してAPI_BASEを設定
-# VITE_API_BASE=http://localhost:8000
-```
-
-4. 開発サーバーを起動:
-```bash
-npm run dev
-=======
-## 概要
-
-このバックエンドは、カウンセリングセッションの動画をアップロード、分析し、フィードバックを生成するためのAPIを提供します。
-
-## 新機能: 外部プロンプト管理
-
-### 特徴
-
-- **編集可能なプロンプト**: プロンプトは外部のMarkdownファイルとして管理され、コードを変更せずに編集可能
-- **ホットリロード**: ファイルを編集すると、サーバーを再起動せずに変更が反映される
-- **プレースホルダー置換**: `{{company_values}}` と `{{education_plan}}` プレースホルダーを使用して、会社の価値観や教育計画を動的に挿入
-- **環境変数サポート**: プロンプトファイルのパスは環境変数でカスタマイズ可能
-
-### プロンプトファイル
-
-- `prompts/analyze_system_prompt.md` - 分析用システムプロンプト
-- `prompts/merge_system_prompt.md` - 複数チャンクの統合用プロンプト
-- `prompts/company_values.md` - 会社の価値観（オプション）
-- `prompts/education_plan.md` - 教育計画（オプション）
-
-### 使用方法
-
-1. プロンプトファイルを直接編集
-2. 保存後、次のリクエストで自動的に反映される（再起動不要）
-3. プレースホルダーを使用して、長い会社の方針や教育フレームワークを含める
-
-### 設定
-
-`.env`ファイルで以下の環境変数を設定できます（`.env.example`を参照）:
-
-```env
-# プロンプトファイルパス（オプション、デフォルト値）
+# プロンプトのパス（未設定なら既定を使用）
 ANALYZE_PROMPT_PATH=prompts/analyze_system_prompt.md
 MERGE_PROMPT_PATH=prompts/merge_system_prompt.md
 COMPANY_VALUES_PATH=prompts/company_values.md
 EDUCATION_PLAN_PATH=prompts/education_plan.md
->>>>>>> fa0535dd
 ```
 
-## API エンドポイント
+## 起動
+```
+# 仮想環境を有効化後
+uvicorn main:app --reload --port 8000 --host 127.0.0.1 --env-file .env
+```
+- ヘルスチェック: http://127.0.0.1:8000/healthz
 
-<<<<<<< HEAD
-- `GET /healthz` - ヘルスチェック
-- `POST /upload/{staff}` - 動画アップロード（スタッフ別フォルダ）
-- `GET /list/{staff}` - スタッフ別動画一覧取得
-- `GET /signed-url/{staff}/{filename}` - 動画再生用署名付きURL取得
+## API（主要）
+- POST /upload/{staff}
+- GET  /list/{staff}
+- GET  /signed-url/{staff}/{filename}
+- DELETE /delete/{staff}/{filename}
+- POST /analyze/{staff}/{filename}?force=true|false
+- GET  /analysis/{staff}/{filename}
+- GET  /results/{staff}
 
-## 機能
-
-- スタッフ別の動画アップロードと管理
-- Supabase Storageを使用した動画保存
-- 署名付きURLによる安全な動画再生
-- ダークモード対応UI
-=======
-- `POST /upload/{staff}` - 動画ファイルをアップロード
-- `GET /list/{staff}` - スタッフの動画一覧を取得
-- `GET /signed-url/{staff}/{filename}` - 署名付きURL取得
-- `DELETE /delete/{staff}/{filename}` - 動画ファイルを削除
-- `POST /analyze/{staff}/{filename}` - 動画の分析を開始
-- `GET /analysis/{analysis_id}` - 分析のステータスを確認
-- `GET /results/{analysis_id}` - 分析結果を取得
-- `GET /healthz` - ヘルスチェック
-
-## セットアップ
-
-1. 依存関係のインストール:
-```bash
-pip install -r requirements.txt
-```
-
-2. 環境変数の設定（`.env.example`を`.env`にコピーして編集）
-
-3. サーバーの起動:
-```bash
-uvicorn main:app --reload
-```
->>>>>>> fa0535dd
+## プロンプト外部化
+- prompts/analyze_system_prompt.md（分析の指示）
+- prompts/merge_system_prompt.md（分割結果の統合指示）
+- 差し込み: prompts/company_values.md, prompts/education_plan.md
+- これらを保存すると、次回の「分析する」から自動反映されます（再起動不要）。